--- conflicted
+++ resolved
@@ -3,13 +3,10 @@
     id 'androidsvgdrawable'
 }
 
-repositories {
-    mavenLocal()
-}
-
 configurations {
     all*.exclude group: 'androidx.viewpager', module: 'viewpager'
-    all*.exclude group: 'androidx.core', module: 'core-ktx'
+    all*.exclude group: 'org.jetbrains.kotlin', module: 'kotlin-stdlib-jdk7'
+    all*.exclude group: 'org.jetbrains.kotlin', module: 'kotlin-stdlib-jdk8'
 }
 
 dependencies {
@@ -21,18 +18,13 @@
     implementation 'androidx.cardview:cardview:1.0.0'
     implementation 'androidx.coordinatorlayout:coordinatorlayout:1.2.0'
     implementation 'androidx.viewpager2:viewpager2:1.0.0'
-    implementation 'androidx.lifecycle:lifecycle-livedata:2.7.0'
-    implementation 'androidx.lifecycle:lifecycle-service:2.7.0'
+    implementation 'androidx.lifecycle:lifecycle-livedata:2.6.2'
+    implementation 'androidx.lifecycle:lifecycle-service:2.6.2'
     implementation 'androidx.sqlite:sqlite:2.4.0'
     implementation "androidx.room:room-runtime:2.6.1"
     annotationProcessor "androidx.room:room-compiler:2.6.1"
-<<<<<<< HEAD
-    implementation 'org.bitcoinj:bitcoinj-core:0.16.2'
-    implementation 'com.google.guava:guava:33.1.0-android'
-=======
     implementation 'androidx.biometric:biometric:1.2.0-alpha04'
     implementation 'com.google.guava:guava:31.1-android'
->>>>>>> 16c69526
     implementation 'com.google.zxing:core:3.5.2'
     //noinspection GradleDependency
     implementation 'com.squareup.okhttp3:okhttp:3.14.9'
