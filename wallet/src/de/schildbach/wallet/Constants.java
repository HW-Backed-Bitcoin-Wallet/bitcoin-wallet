/*
 * Copyright the original author or authors.
 *
 * This program is free software: you can redistribute it and/or modify
 * it under the terms of the GNU General Public License as published by
 * the Free Software Foundation, either version 3 of the License, or
 * (at your option) any later version.
 *
 * This program is distributed in the hope that it will be useful,
 * but WITHOUT ANY WARRANTY; without even the implied warranty of
 * MERCHANTABILITY or FITNESS FOR A PARTICULAR PURPOSE.  See the
 * GNU General Public License for more details.
 *
 * You should have received a copy of the GNU General Public License
 * along with this program.  If not, see <https://www.gnu.org/licenses/>.
 */

package de.schildbach.wallet;

import android.os.Build;
import android.text.format.DateUtils;
import com.google.common.io.BaseEncoding;
import okhttp3.HttpUrl;
import okhttp3.OkHttpClient;
import okhttp3.logging.HttpLoggingInterceptor;

import org.bitcoinj.base.BitcoinNetwork;
import org.bitcoinj.base.Coin;
import org.bitcoinj.base.ScriptType;
import org.bitcoinj.core.Context;
import org.bitcoinj.params.BitcoinNetworkParams;
import org.bitcoinj.params.MainNetParams;
import org.bitcoinj.params.TestNet3Params;
import org.bitcoinj.base.utils.MonetaryFormat;
import org.slf4j.Logger;
import org.slf4j.LoggerFactory;

import java.time.Duration;
import java.util.concurrent.TimeUnit;

/**
 * @author Andreas Schildbach
 */
public final class Constants {

    /** Network this wallet is on (e.g. testnet or mainnet). */
    public static final BitcoinNetworkParams NETWORK_PARAMETERS =
            !BuildConfig.FLAVOR.equals("prod") ? TestNet3Params.get() : MainNetParams.get();

    /** Bitcoinj global context. */
    public static final Context CONTEXT = new Context(NETWORK_PARAMETERS);

    /**
     * The type of Bitcoin addresses used for the initial wallet: {@link ScriptType#P2PKH} for classic
     * Base58, {@link ScriptType#P2WPKH} for segwit Bech32.
     */
    public static final ScriptType DEFAULT_OUTPUT_SCRIPT_TYPE = ScriptType.P2WPKH;

    /**
     * The type of Bitcoin addresses to upgrade the current wallet to: {@link ScriptType#P2PKH} for classic
     * Base58, {@link ScriptType#P2WPKH} for segwit Bech32.
     */
    public static final ScriptType UPGRADE_OUTPUT_SCRIPT_TYPE = ScriptType.P2WPKH;

    /** Enable switch for synching of the block chain */
    public static final boolean ENABLE_BLOCKCHAIN_SYNC = true;
    /** Enable switch for fetching and showing of exchange rates */
    public static final boolean ENABLE_EXCHANGE_RATES = true;
    /** Enable switch for sweeping of paper wallets */
    public static final boolean ENABLE_SWEEP_WALLET = true;
    /** Enable switch for browsing to block explorers */
    public static final boolean ENABLE_BROWSE = true;

    public final static class Files {
        private static final String FILENAME_NETWORK_SUFFIX = NETWORK_PARAMETERS.getId()
                .equals(BitcoinNetwork.ID_MAINNET) ? "" : "-testnet";

        /** Filename of the wallet. */
        public static final String WALLET_FILENAME_PROTOBUF = "wallet-protobuf" + FILENAME_NETWORK_SUFFIX;

        /** How often the wallet is autosaved. */
        public static final long WALLET_AUTOSAVE_DELAY_MS = 3 * DateUtils.SECOND_IN_MILLIS;

        /** Filename of the automatic key backup (old format, can only be read). */
        public static final String WALLET_KEY_BACKUP_BASE58 = "key-backup-base58" + FILENAME_NETWORK_SUFFIX;

        /** Filename of the automatic wallet backup. */
        public static final String WALLET_KEY_BACKUP_PROTOBUF = "key-backup-protobuf" + FILENAME_NETWORK_SUFFIX;

        /** Filename of the manual wallet backup. */
        public static final String EXTERNAL_WALLET_BACKUP = "bitcoin-wallet-backup" + FILENAME_NETWORK_SUFFIX;

        /** Filename of the block store for storing the chain. */
        public static final String BLOCKCHAIN_FILENAME = "blockchain" + FILENAME_NETWORK_SUFFIX;

        /** Capacity of the block store. */
        public static final int BLOCKCHAIN_STORE_CAPACITY = 10000;

        /** Name of the asset containing the block checkpoints. */
        public static final String CHECKPOINTS_ASSET = "checkpoints.txt";

        /** Name of the asset containing hardcoded fees. */
        public static final String FEES_ASSET = "fees.txt";

        /** Filename of the dynamic fees file. */
        public static final String FEES_FILENAME = "fees" + FILENAME_NETWORK_SUFFIX + ".txt";

        /** Name of the asset containing Electrum servers. */
        public static final String ELECTRUM_SERVERS_ASSET = "electrum-servers.txt";
    }

    /** URL to fetch version alerts from. */
    public static final HttpUrl VERSION_URL = HttpUrl.parse("https://wallet.schildbach.de/version"
            + (NETWORK_PARAMETERS.getId().equals(BitcoinNetwork.ID_MAINNET) ? "" : "-test"));
    /** URL to fetch dynamic fees from. */
    public static final HttpUrl DYNAMIC_FEES_URL = HttpUrl.parse("https://wallet.schildbach.de/fees");

    /** MIME type used for transmitting single transactions. */
    public static final String MIMETYPE_TRANSACTION = "application/x-btctx";

    /** MIME type used for transmitting wallet backups. */
    public static final String MIMETYPE_WALLET_BACKUP = "application/x-bitcoin-wallet-backup";

    /** Number of confirmations until a transaction is fully confirmed. */
    public static final int MAX_NUM_CONFIRMATIONS = 7;

    /** User-agent to use for network access. */
    public static final String USER_AGENT = "Bitcoin Wallet";

    /** Default currency to use if all default mechanisms fail. */
    public static final String DEFAULT_EXCHANGE_CURRENCY = "USD";

    /** Donation address for tip/donate action. */
<<<<<<< HEAD
    public static final String DONATION_ADDRESS = NETWORK_PARAMETERS.getId().equals(NetworkParameters.ID_MAINNET)
            ? "bc1qdde452znpy4lpksqt766hskkmpxcw6cp0s4jvk" : null;
=======
    //public static final String DONATION_ADDRESS = NETWORK_PARAMETERS.getId().equals(NetworkParameters.ID_MAINNET)
            //? "bc1qdde452znpy4lpksqt766hskkmpxcw6cp0s4jvk" : null;
    public static final String DONATION_ADDRESS = NETWORK_PARAMETERS.getId().equals(BitcoinNetwork.ID_MAINNET)
            ? "bc1q6swnv7p95wvxwdpld8f6a8zrzxwmaumh2qg2n4" : null;
>>>>>>> 16c69526

    /** Recipient e-mail address for reports. */
    public static final String REPORT_EMAIL = "bitcoin.wallet.developers@gmail.com";

    /** Subject line for manually reported issues. */
    public static final String REPORT_SUBJECT_ISSUE = "Reported issue";

    /** Subject line for crash reports. */
    public static final String REPORT_SUBJECT_CRASH = "Crash report";

    public static final char CHAR_HAIR_SPACE = '\u200a';
    public static final char CHAR_THIN_SPACE = '\u2009';
    public static final char CHAR_BITCOIN = '\u20bf';
    public static final char CHAR_ALMOST_EQUAL_TO = '\u2248';
    public static final char CHAR_CHECKMARK = '\u2713';
    public static final char CHAR_CROSSMARK = '\u2715';
    public static final char CURRENCY_PLUS_SIGN = '\uff0b';
    public static final char CURRENCY_MINUS_SIGN = '\uff0d';
    public static final String PREFIX_ALMOST_EQUAL_TO = Character.toString(CHAR_ALMOST_EQUAL_TO) + CHAR_THIN_SPACE;
    public static final int ADDRESS_FORMAT_GROUP_SIZE = 4;
    public static final int ADDRESS_FORMAT_LINE_SIZE = 12;

    public static final MonetaryFormat LOCAL_FORMAT = new MonetaryFormat().noCode().minDecimals(2).optionalDecimals();

    public static final BaseEncoding HEX = BaseEncoding.base16().lowerCase();

    public static final String SOURCE_URL = "https://github.com/bitcoin-wallet/bitcoin-wallet";
    public static final String BINARY_URL = "https://wallet.schildbach.de/";

    public static final int PEER_DISCOVERY_TIMEOUT_MS = 5 * (int) DateUtils.SECOND_IN_MILLIS;
    public static final int PEER_TIMEOUT_MS = 15 * (int) DateUtils.SECOND_IN_MILLIS;

    public static final long LAST_USAGE_THRESHOLD_JUST_MS = DateUtils.HOUR_IN_MILLIS;
    public static final long LAST_USAGE_THRESHOLD_TODAY_MS = DateUtils.DAY_IN_MILLIS;
    public static final long LAST_USAGE_THRESHOLD_RECENTLY_MS = DateUtils.WEEK_IN_MILLIS;
    public static final long LAST_USAGE_THRESHOLD_INACTIVE_MS = 4 * DateUtils.WEEK_IN_MILLIS;

    public static final Duration SERVICE_STOP_DELAY_AFTER_START =
            NETWORK_PARAMETERS.getId().equals(BitcoinNetwork.ID_MAINNET) ?
                    Duration.ofMinutes(1) :
                    Duration.ofMinutes(2);
    public static final Duration SERVICE_STOP_DELAY_AFTER_TRANSACTION =
            Duration.ofMinutes(5);
    public static final Duration SERVICE_STOP_DELAY_AFTER_EVENT =
            NETWORK_PARAMETERS.getId().equals(BitcoinNetwork.ID_MAINNET) ?
                    Duration.ofSeconds(30) :
                    Duration.ofMinutes(2);

    public static final long DELAYED_TRANSACTION_THRESHOLD_MS = 2 * DateUtils.HOUR_IN_MILLIS;

    public static final long AUTOCLOSE_DELAY_MS = 1000;

    /** A balance above this amount will show a warning */
    public static final Coin TOO_MUCH_BALANCE_THRESHOLD = Coin.COIN.divide(32);
    /** A balance above this amount will cause the donate option to be shown */
    public static final Coin SOME_BALANCE_THRESHOLD = Coin.COIN.divide(1600);
    /** Values less than this are considered not spendable in an economic way */
    public static final Coin MIN_NONDUST = Coin.valueOf(546); // satoshis

    public static final int SDK_DEPRECATED_BELOW = Build.VERSION_CODES.O;
    public static final String SECURITY_PATCH_INSECURE_BELOW = "2021-07-01";

    public static final int NOTIFICATION_ID_CONNECTIVITY = 1;
    public static final int NOTIFICATION_ID_COINS_RECEIVED = 2;
    public static final int NOTIFICATION_ID_BLUETOOTH = 3;
    public static final int NOTIFICATION_ID_INACTIVITY = 4;
    public static final String NOTIFICATION_GROUP_KEY_RECEIVED = "group-received";
    public static final String NOTIFICATION_CHANNEL_ID_RECEIVED = "received";
    public static final String NOTIFICATION_CHANNEL_ID_ONGOING = "ongoing";
    public static final String NOTIFICATION_CHANNEL_ID_IMPORTANT = "important";

    /** Desired number of scrypt iterations for deriving the spending PIN */
    public static final int SCRYPT_ITERATIONS_TARGET = 65536;
    public static final int SCRYPT_ITERATIONS_TARGET_LOWRAM = 32768;

    /** Default ports for Electrum servers */
    public static final int ELECTRUM_SERVER_DEFAULT_PORT_TCP = NETWORK_PARAMETERS.getId()
            .equals(BitcoinNetwork.ID_MAINNET) ? 50001 : 51001;
    public static final int ELECTRUM_SERVER_DEFAULT_PORT_TLS = NETWORK_PARAMETERS.getId()
            .equals(BitcoinNetwork.ID_MAINNET) ? 50002 : 51002;

    /** Shared HTTP client, can reuse connections */
    public static final OkHttpClient HTTP_CLIENT;
    static {
        final HttpLoggingInterceptor loggingInterceptor = new HttpLoggingInterceptor(
                new HttpLoggingInterceptor.Logger() {
                    @Override
                    public void log(final String message) {
                        log.debug(message);
                    }
                });
        loggingInterceptor.setLevel(HttpLoggingInterceptor.Level.BASIC);

        final OkHttpClient.Builder httpClientBuilder = new OkHttpClient.Builder();
        httpClientBuilder.followRedirects(false);
        httpClientBuilder.followSslRedirects(true);
        httpClientBuilder.connectTimeout(15, TimeUnit.SECONDS);
        httpClientBuilder.writeTimeout(15, TimeUnit.SECONDS);
        httpClientBuilder.readTimeout(15, TimeUnit.SECONDS);
        httpClientBuilder.addInterceptor(loggingInterceptor);
        HTTP_CLIENT = httpClientBuilder.build();
    }

    private static final Logger log = LoggerFactory.getLogger(Constants.class);
}<|MERGE_RESOLUTION|>--- conflicted
+++ resolved
@@ -131,15 +131,10 @@
     public static final String DEFAULT_EXCHANGE_CURRENCY = "USD";
 
     /** Donation address for tip/donate action. */
-<<<<<<< HEAD
-    public static final String DONATION_ADDRESS = NETWORK_PARAMETERS.getId().equals(NetworkParameters.ID_MAINNET)
-            ? "bc1qdde452znpy4lpksqt766hskkmpxcw6cp0s4jvk" : null;
-=======
     //public static final String DONATION_ADDRESS = NETWORK_PARAMETERS.getId().equals(NetworkParameters.ID_MAINNET)
             //? "bc1qdde452znpy4lpksqt766hskkmpxcw6cp0s4jvk" : null;
     public static final String DONATION_ADDRESS = NETWORK_PARAMETERS.getId().equals(BitcoinNetwork.ID_MAINNET)
             ? "bc1q6swnv7p95wvxwdpld8f6a8zrzxwmaumh2qg2n4" : null;
->>>>>>> 16c69526
 
     /** Recipient e-mail address for reports. */
     public static final String REPORT_EMAIL = "bitcoin.wallet.developers@gmail.com";
